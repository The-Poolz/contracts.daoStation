--- conflicted
+++ resolved
@@ -7,17 +7,6 @@
 import "./interfaces/IWETH.sol";
 import "./interfaces/Errors.sol";
 
-<<<<<<< HEAD
-/// @notice Interface for WETH (Wrapped Ether) withdraw functionality
-/// @dev Used to unwrap WETH tokens back to ETH
-interface IWETH {
-    /// @notice Withdraws WETH tokens and sends equivalent ETH to the caller
-    /// @param amount The amount of WETH to withdraw
-    function withdraw(uint256 amount) external;
-}
-
-=======
->>>>>>> f95e0ca5
 /**
  * @title SwapHelper
  * @notice Helper contract for token preparation, Uniswap V3 swapping, and WETH operations
